#!/usr/bin/python
# -*- coding: utf-8 -*-
# Copyright (c) 2016 Mikkel Schubert <MikkelSch@gmail.com>
#
# Permission is hereby granted, free of charge, to any person obtaining a copy
# of this software and associated documentation files (the "Software"), to deal
# in the Software without restriction, including without limitation the rights
# to use, copy, modify, merge, publish, distribute, sublicense, and/or sell
# copies of the Software, and to permit persons to whom the Software is
# furnished to do so, subject to the following conditions:
#
# The above copyright notice and this permission notice shall be included in
# all copies or substantial portions of the Software.
#
# THE SOFTWARE IS PROVIDED "AS IS", WITHOUT WARRANTY OF ANY KIND, EXPRESS OR
# IMPLIED, INCLUDING BUT NOT LIMITED TO THE WARRANTIES OF MERCHANTABILITY,
# FITNESS FOR A PARTICULAR PURPOSE AND NONINFRINGEMENT. IN NO EVENT SHALL THE
# AUTHORS OR COPYRIGHT HOLDERS BE LIABLE FOR ANY CLAIM, DAMAGES OR OTHER
# LIABILITY, WHETHER IN AN ACTION OF CONTRACT, TORT OR OTHERWISE, ARISING FROM,
# OUT OF OR IN CONNECTION WITH THE SOFTWARE OR THE USE OR OTHER DEALINGS IN THE
# SOFTWARE.
from __future__ import print_function

import argparse
import bz2
import cStringIO
import difflib
import gzip
import json
import os
import re
import subprocess
import sys
import tempfile
import types


#############################################################################
_COLORS_ENABLED = True


def _do_print_color(*vargs, **kwargs):
    """Utility function: Prints using shell colors."""
    colorcode = kwargs.pop("colorcode")
    destination = kwargs.pop("file", sys.stdout)

    # No colors if output is redirected (e.g. less, file, etc.)
    if _COLORS_ENABLED and destination.isatty():
        vargs = list(vargs)
        for (index, varg) in enumerate(vargs):
            varg_lines = []
            # Newlines terminate the color-code for e.g. 'less', so ensure that
            # each line is color-coded, while preserving the list of arguments
            for line in str(varg).split("\n"):
                varg_lines.append("\033[00;%im%s\033[00m" % (colorcode, line))
            vargs[index] = "\n".join(varg_lines)

    print(*vargs, file=destination, **kwargs)

    if '\n' in kwargs.get('end', '\n'):
        destination.flush()


def print_ok(*vargs, **kwargs):
    """Equivalent to print, but prints using shell colorcodes (green)."""
    _do_print_color(*vargs, colorcode=32, **kwargs)


def print_err(*vargs, **kwargs):
    """Equivalent to print, but prints using shell colorcodes (red)."""
    _do_print_color(*vargs, colorcode=31, **kwargs)


#############################################################################
UNCOMPRESSED, GZIP, BZIP2 = "raw", "gz", "bz2"


def compress(value, compression):
    fileobj = cStringIO.StringIO()

    if compression == GZIP:
        handle = gzip.GzipFile('', 'w', 9, fileobj)
        handle.write(value)
        handle.close()

        return fileobj.getvalue()
    elif compression == BZIP2:
        return bz2.compress(value)
    else:
        assert False, compression


def decompress(filename):
    with open(filename) as handle:
        value = handle.read()

    if value and filename.endswith(".bz2"):
        if not value.startswith("BZ"):
            raise TestError("Expected bz2 file at %r, but header is %r"
                            % (filename, value[:2]))

        value = bz2.decompress(value)
    elif value and filename.endswith(".gz"):
        if not value.startswith("\x1f\x8b"):
            raise TestError("Expected gzip file at %r, but header is %r"
                            % (filename, value[:2]))

        fileobj = cStringIO.StringIO(value)
        handle = gzip.GzipFile('', 'r', 9, fileobj)

        value = handle.read()

    return cStringIO.StringIO(value).readlines()


#############################################################################
_EXEC = './build/AdapterRemoval'
_INFO_FILE = "info.json"
_INFO_FIELDS = {
    'arguments': types.ListType,
    'return_code': types.IntType,
    'stderr': types.ListType,
}


def pretty_output(s, padding=0, max_lines=float("inf")):
    padding = " " * padding
    lines = s.split("\n")
    if len(lines) > max_lines:
        lines = lines[:max_lines]
        lines.append("...")

    result = []
    for line in lines:
        result.append("%s>  %s" % (padding, line))

    return "\n".join(result)


def interleave(texts_1, texts_2):
    files = []

    for text_1, text_2 in zip(texts_1, texts_2):
        lines_1 = text_1.split("\n")
        lines_2 = text_2.split("\n")
        iters = (iter(lines_1).next, iter(lines_2).next)

        assert len(lines_1) == len(lines_2)

        result = []
        while True:
            try:
                for it in iters:
                    for _ in xrange(4):
                        result.append(it())
            except StopIteration:
                break

        files.append("\n".join(result))

    return files


class TestError(StandardError):
    pass


class TestCase(object):
    def __init__(self, root, path):
        self.root = root
        self.path = path
        self.name = " :: ".join(path)
        self._files = self._collect_files(root)
        self._info = self._read_info(os.path.join(root, _INFO_FILE))

    def __repr__(self):
        return "TestCase(%r)" % ({'root': self.root,
                                  'name': self.name,
                                  'info': self._info,
                                  'files': self._files})

    def run(self, root):
        root = os.path.join(root, *self.path)

        interleaved_tests = [False]
        if self._is_properly_paired():
            interleaved_tests.append(True)

        for in_compression in (UNCOMPRESSED, GZIP, BZIP2):
            for out_compression in (UNCOMPRESSED, GZIP, BZIP2):
                for interleaved in interleaved_tests:
                    yield "%s>%s%s" % (in_compression,
                                       out_compression,
                                       ",intl" if interleaved else "")

                    postfix = "%s_%s%s" % (in_compression,
                                           out_compression,
                                           "_intl" if interleaved else "")

                    self._do_run(os.path.join(root, postfix),
                                 in_compression, out_compression, interleaved)

    def _do_run(self, root, in_compression=UNCOMPRESSED,
                out_compression=UNCOMPRESSED, interleaved=False):
        assert in_compression in (UNCOMPRESSED, BZIP2, GZIP)
        assert out_compression in (UNCOMPRESSED, BZIP2, GZIP)
        os.makedirs(root)

        input_1, input_2 = self._setup_input(root, in_compression, interleaved)
        self._do_call(root, input_1, input_2, out_compression, interleaved)

        self._check_file_creation(root, input_1, input_2, out_compression)
        self._check_file_contents(root, out_compression)

    def _setup_input(self, root, compression, interleaved):
        input_files = {}
        for key in ("input_1", "input_2"):
            input_files[key] = [open(filename).read()
                                for filename in self._files[key]]

        if interleaved:
            input_files = {"input_1": interleave(input_files["input_1"],
                                                 input_files["input_2"]),
                           "input_2": []}

        final_files = {}
        for key, values in input_files.iteritems():
            filenames = []
            for idx, value in enumerate(values):
                filename = '%s%s.fastq' % (key, chr(ord('a') + idx))
                if compression != UNCOMPRESSED:
                    filename += "." + compression
                    value = compress(value, compression)

                with open(os.path.join(root, filename), "w") as handle:
                    handle.write(value)

                filenames.append(filename)

            final_files[key] = filenames

        if 'barcodes' in self._files:
            with open(os.path.join(root, 'barcodes.txt'), 'w') as handle:
                handle.writelines(self._files['barcodes'])

        return final_files["input_1"], final_files["input_2"]

    def _do_call(self, root, input_1, input_2, compression, interleaved):
        command = self._build_command(root, input_1, input_2,
                                      compression, interleaved)

        with open(os.devnull, "w") as dev_null:
            proc = subprocess.Popen(command,
                                    stdin=dev_null,
                                    stdout=subprocess.PIPE,
                                    stderr=subprocess.PIPE,
                                    close_fds=True,
                                    preexec_fn=os.setsid,
                                    cwd=root)

            stdout, stderr = proc.communicate()
            if stdout:
                raise TestError("Unexpected output to STDOUT: %r" % (stdout,))

            for value in self._info["stderr"]:
                if re.search(value, stderr) is None:
                    raise TestError("Expected value not found in output:\n"
                                    "  Searching for:\n%s\n  STDERR:\n%s"
                                    % (pretty_output(value, 4),
                                       pretty_output(stderr, 4, 5)))

            if proc.returncode != self._info["return_code"]:
                raise TestError("ERROR: Expected return-code %i, but "
                                "AdapterRemoval returned %i:\n%s"
                                % (self._info["return_code"],
                                   proc.returncode,
                                   pretty_output(stderr, 2, 5)))

    def _check_file_creation(self, root, input_1, input_2, compression):
        expected_files = set(self._files["output"])
        if 'barcodes' in self._files:
            expected_files.add('barcodes.txt')

        if compression != UNCOMPRESSED:
            expected_files_ = set()
            for value in expected_files:
                if not value.endswith(".settings") and value != 'barcodes.txt':
                    expected_files_.add(value + "." + compression)
                else:
                    expected_files_.add(value)
            expected_files = expected_files_

        observed_files = frozenset(os.listdir(root)) \
            - frozenset(input_1) - frozenset(input_2)

        if expected_files - observed_files:
            raise TestError("ERROR: Expected output file(s) not created:\n"
                            "  Expected: %r\n  Observed: %r"
                            % (sorted(expected_files), sorted(observed_files)))
        elif observed_files - expected_files:
            raise TestError("ERROR: Unexpected output file(s) created: %r"
                            % (sorted(observed_files - expected_files)))

    def _check_file_contents(self, root, compression):
        for filename, exp_data in sorted(self._files["output"].iteritems()):
            obs_filename = os.path.join(root, filename)
            if compression != UNCOMPRESSED:
                if not filename.endswith(".settings"):
                    obs_filename += "." + compression

            exp_data = exp_data
            obs_data = decompress(obs_filename)

            if filename.endswith(".settings"):
                exp_data = self._mangle_settings(exp_data)
                obs_data = self._mangle_settings(obs_data)

            self._diff_file_pair_contents(os.path.join(self.root, filename),
                                          os.path.join(root, filename),
                                          exp_data, obs_data)

    def _diff_file_pair_contents(self, exp_filename, obs_filename, exp_data, obs_data):
        if exp_data != obs_data:
            lines = "".join(difflib.unified_diff(exp_data, obs_data,
                                                 "expected", "observed"))

            raise TestError("ERROR: Output file(s) differ:\n"
                            "  Expected: %r\n  Observed: %r\n  Diff:\n%s"
                            % (exp_filename, obs_filename,
                               pretty_output(lines, 4)))

    def _build_command(self, root, input_1, input_2, compression, interleaved):
        command = [os.path.abspath(_EXEC)]
        if interleaved:
            command.append("--interleaved-input")

        if 'barcodes' in self._files:
            command.extend(('--barcode-list', 'barcodes.txt'))

        if input_1 or input_2:
            if compression == BZIP2:
                command.append("--bzip2")
            elif compression == GZIP:
                command.append("--gzip")

        if input_1:
            command.append('--file1')
            command.extend(input_1)
        if input_2:
            command.append('--file2')
            command.extend(input_2)

        command.extend(self._info['arguments'])

        return [field % {"ROOT": root} for field in command]

    def _is_properly_paired(self):
        input_1 = self._files["input_1"]
        input_2 = self._files["input_2"]

        return input_1 and len(input_1) == len(input_2)

    @classmethod
    def _mangle_settings(cls, handle):
        result = []
        for line in handle:
            line = re.sub(r"RNG seed: [0-9]+", "RNG seed: NA", line)
<<<<<<< HEAD
            line = re.sub(r"AdapterRemoval ver. [0-9]+.[0-9]+.[0-9]+[a-z]*",
=======
            line = re.sub(r"AdapterRemoval ver. [0-9]+.[0-9]+.[0-9]+[a-zA-Z]?",
>>>>>>> 1f5d75aa
                          "AdapterRemoval ver. X.Y.Z", line)
            # Removed keyword to allow automatic interleaved tests
            line = re.sub(r" interleaved paired-end reads",
                          r" paired-end reads",
                          line)

            result.append(line)

        return result

    @classmethod
    def _collect_files(cls, root):
        result = {
            "input_1": [],
            "input_2": [],
            "output": {},
        }

        def read_lines(root, filename):
            return open(os.path.join(root, filename)).readlines()

        abs_root = os.path.abspath(root)
        for filename in sorted(os.listdir(root)):
            if filename.startswith("input_1"):
                result["input_1"].append(os.path.join(abs_root, filename))
            elif filename.startswith("input_2"):
                result["input_2"].append(os.path.join(abs_root, filename))
            elif filename not in ('info.json', 'README', 'barcodes.txt'):
                result["output"][filename] = read_lines(root, filename)
            elif filename == 'barcodes.txt':
                result["barcodes"] = read_lines(root, filename)

        return result

    @classmethod
    def _read_info(cls, filename):
        with open(filename) as handle:
            text = handle.read()
            raw_info = json.loads(text)

        if not isinstance(raw_info, types.DictType):
            raise TestError('\'info.json\' does not contain dictionary.')
        elif set(raw_info) - set(_INFO_FIELDS):
            raise TestError('\'info.json\' does contains unexpected fields; '
                            'expected keys %r, but found keys unknown keys %r.'
                            % (sorted(_INFO_FIELDS),
                               sorted(set(raw_info) - set(_INFO_FIELDS))))

        info = {"arguments": [],
                "return_code": 0,
                "stderr": []}
        info.update(raw_info)

        for key, expected_type in _INFO_FIELDS.items():
            if not isinstance(info[key], expected_type):
                raise TestError('Type of %r in \'info.json\' is %s, not a %s.'
                                % (key, type(info[key]), expected_type))
            elif isinstance(info[key], types.ListType):
                for value in info[key]:
                    if not isinstance(value, types.StringTypes):
                        raise TestError('Type of value in %r in \'info.json\' '
                                        'is %s, not a string.'
                                        % (key, type(value)))

        return info

    @classmethod
    def collect(cls, root, path=()):
        tests = []

        for filename in sorted(os.listdir(root)):
            filepath = os.path.join(root, filename)

            if os.path.isdir(filepath):
                tests.extend(cls.collect(filepath, path + (filename,)))
            elif filename == 'info.json':
                try:
                    test = TestCase(root, path)
                except StandardError, error:
                    print_err("ERROR: %s reading test %r: %s"
                              % (error.__class__.__name__,
                                 ' :: '.join(path), error))
                    continue

                tests.append(test)

        return tests


def parse_args(argv):
    parser = argparse.ArgumentParser()
    parser.add_argument('work_dir',
                        help="Directory in which to run test-cases.")
    parser.add_argument('source_dir',
                        help="Directory containing test-cases.")

    return parser.parse_args(argv)


def main(argv):
    args = parse_args(argv)
    if not os.path.exists(_EXEC):
        print_err("ERROR: Executable does not exist: %r" % (_EXEC,))
        return 1

    print('Reading test-cases from %r' % (args.source_dir,))
    tests = TestCase.collect(args.source_dir)

    if not os.path.exists(args.work_dir):
        os.makedirs(args.work_dir)

    args.work_dir = tempfile.mkdtemp(dir=args.work_dir)
    print('Writing test-cases results to %r' % (args.work_dir,))

    n_failures = 0
    print('\nRunning tests:')
    for idx, test in enumerate(tests, start=1):
        print("  %i of %i: %s " % (idx, len(tests), test.name), end='')
        label = 'unknown'

        try:
            for label in test.run(args.work_dir):
                print_ok(".", end="")
                sys.stdout.flush()
        except TestError, error:
            n_failures += 1
            message = "\n    ".join(str(error).split("\n"))
            print_err(" %s for %s:\n    %s" % (error.__class__.__name__,
                                               label, message))
        else:
            print_ok(" [OK]")

    if n_failures:
        print_err("\n%i of %i tests failed .." % (n_failures, len(tests)))
    else:
        print_ok("\nAll %i tests succeeded .." % (len(tests),))

    return n_failures


if __name__ == '__main__':
    sys.exit(main(sys.argv[1:]))<|MERGE_RESOLUTION|>--- conflicted
+++ resolved
@@ -365,11 +365,7 @@
         result = []
         for line in handle:
             line = re.sub(r"RNG seed: [0-9]+", "RNG seed: NA", line)
-<<<<<<< HEAD
-            line = re.sub(r"AdapterRemoval ver. [0-9]+.[0-9]+.[0-9]+[a-z]*",
-=======
             line = re.sub(r"AdapterRemoval ver. [0-9]+.[0-9]+.[0-9]+[a-zA-Z]?",
->>>>>>> 1f5d75aa
                           "AdapterRemoval ver. X.Y.Z", line)
             # Removed keyword to allow automatic interleaved tests
             line = re.sub(r" interleaved paired-end reads",
